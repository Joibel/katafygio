--- conflicted
+++ resolved
@@ -9,30 +9,6 @@
 )
 
 var (
-<<<<<<< HEAD
-	cfgFile    string
-	apiServer  string
-	context    string
-	namespace  string
-	kubeConf   string
-	dryRun     bool
-	dumpMode   bool
-	logLevel   string
-	logOutput  string
-	logServer  string
-	filter     string
-	localDir   string
-	gitURL     string
-	gitTimeout time.Duration
-	healthP    int
-	resyncInt  int
-	checkInt   int
-	exclkind   []string
-	exclobj    []string
-	noGit      bool
-	gitAuthor  string
-	gitEmail   string
-=======
 	cfgFile        string
 	apiServer      string
 	context        string
@@ -50,10 +26,12 @@
 	gitTimeout     time.Duration
 	healthP        int
 	resyncInt      int
+	checkInt       int
 	exclkind       []string
 	exclobj        []string
 	noGit          bool
->>>>>>> a8134fc9
+	gitAuthor      string
+	gitEmail       string
 )
 
 func bindPFlag(key string, cmd string) {
